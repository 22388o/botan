--- conflicted
+++ resolved
@@ -19,22 +19,6 @@
                           u16bit code,
                           u16bit size)
    {
-<<<<<<< HEAD
-   if(code == TLSEXT_SERVER_NAME_INDICATION)
-      return new Server_Name_Indicator(reader, size);
-   else if(code == TLSEXT_MAX_FRAGMENT_LENGTH)
-      return new Maximum_Fragment_Length(reader, size);
-   else if(code == TLSEXT_SRP_IDENTIFIER)
-      return new SRP_Identifier(reader, size);
-   else if(code == TLSEXT_SAFE_RENEGOTIATION)
-      return new Renegotation_Extension(reader, size);
-   else if(code == TLSEXT_SESSION_TICKET)
-      return new Session_Ticket(reader, size);
-   else if(code == TLSEXT_NEXT_PROTOCOL)
-      return new Next_Protocol_Notification(reader, size);
-   else
-      return 0; // not known
-=======
    switch(code)
       {
       case TLSEXT_SERVER_NAME_INDICATION:
@@ -58,10 +42,12 @@
       case TLSEXT_NEXT_PROTOCOL:
          return new Next_Protocol_Notification(reader, size);
 
+      case TLSEXT_SESSION_TICKET:
+         return new Session_Ticket(reader, size);
+
       default:
          return 0; // not known
       }
->>>>>>> 7371f7c5
    }
 
 }
